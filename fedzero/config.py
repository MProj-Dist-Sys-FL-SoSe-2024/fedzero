import gurobipy

NIID_DATA_SEED = 42  # controls how the data is split across clients
SAVE_TRAINED_MODELS = False
GUROBI_ENV = gurobipy.Env(params={"OutputFlag": 0})

TIMESTEP_IN_MIN = 1  # minutes
MAX_ROUND_IN_MIN = 60  # minutes
MAX_ROUNDS = 60
MAX_TIME_IN_DAYS = 7  # currently 11 max
STOPPING_CRITERIA = None  # rounds without improved accuracy

<<<<<<< HEAD
ENABLE_BROWN_CLIENTS_DURING_TIME_WINDOW = True
TIME_WINDOW_LOWER_BOUND = 1
TIME_WINDOW_UPPER_BOUND = 10
=======
BROWN_CLIENTS_ALLOWANCE = True
BROWN_EXCLUSION_UPDATE = True
BROWN_CLIENTS_BUDGET_PERCENTAGE = 0.5
BROWN_CLIENTS_NUMBER_PERCENTAGE = 0.5

DATA_SUBSET = 0.1
>>>>>>> 80f46b01

NUM_CLIENTS = 100
CLIENTS_PER_ROUND = 10
BATCH_SIZE = 10
MIN_LOCAL_EPOCHS = 1
MAX_LOCAL_EPOCHS = 5

SOLAR_SIZE = 800  # W

# Flower
RAY_CLIENT_RESOURCES = {
    "num_cpus": 1,  # CPU threads assigned to each client
    # "num_gpus": 1 / 3
}
RAY_INIT_ARGS = {
<<<<<<< HEAD
    # "num_cpus": 8,  # Number of physically accessible CPUs
    # "num_gpus": 14,  # Number of physically accessible GPUs
=======
    "num_cpus": 8,  # Number of physically accessible CPUs
    # "num_gpus": 1,  # Number of physically accessible GPUs
>>>>>>> 80f46b01
    "ignore_reinit_error": True,
    "include_dashboard": True,
    # "object_store_memory": 20*1024*1024*1024,  # Reduced to 30GB
    # "memory": 80*1024*1024*1024,  # Allocating 80GB for tasks and actors, adjust as needed
}<|MERGE_RESOLUTION|>--- conflicted
+++ resolved
@@ -10,18 +10,16 @@
 MAX_TIME_IN_DAYS = 7  # currently 11 max
 STOPPING_CRITERIA = None  # rounds without improved accuracy
 
-<<<<<<< HEAD
 ENABLE_BROWN_CLIENTS_DURING_TIME_WINDOW = True
 TIME_WINDOW_LOWER_BOUND = 1
 TIME_WINDOW_UPPER_BOUND = 10
-=======
+
 BROWN_CLIENTS_ALLOWANCE = True
 BROWN_EXCLUSION_UPDATE = True
 BROWN_CLIENTS_BUDGET_PERCENTAGE = 0.5
 BROWN_CLIENTS_NUMBER_PERCENTAGE = 0.5
 
 DATA_SUBSET = 0.1
->>>>>>> 80f46b01
 
 NUM_CLIENTS = 100
 CLIENTS_PER_ROUND = 10
@@ -37,13 +35,8 @@
     # "num_gpus": 1 / 3
 }
 RAY_INIT_ARGS = {
-<<<<<<< HEAD
     # "num_cpus": 8,  # Number of physically accessible CPUs
     # "num_gpus": 14,  # Number of physically accessible GPUs
-=======
-    "num_cpus": 8,  # Number of physically accessible CPUs
-    # "num_gpus": 1,  # Number of physically accessible GPUs
->>>>>>> 80f46b01
     "ignore_reinit_error": True,
     "include_dashboard": True,
     # "object_store_memory": 20*1024*1024*1024,  # Reduced to 30GB
